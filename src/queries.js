import _ from 'lodash';

// TODO: Sanitize string input of buckets

<<<<<<< HEAD
// Helper function returning a query that defines a variable events_active
// that can be used to filter away non-active time.
// TODO: Handle events from all available browser buckets, as done in: https://github.com/ActivityWatch/aw-webui/pull/108
// TODO: Don't count audible as activity if window isn't active
function _events_active(afkbucket, browserbucket, audibleAsActive) {
  return (
    `events_active = [];
     events_afk = flood(query_bucket("${afkbucket}"));
     events_active = period_union(events_active, filter_keyvals(events_afk, "status", ["not-afk"]))`
  ) + (
    audibleAsActive ?
    `events_browser = flood(query_bucket("${browserbucket}"));
     events_audible = filter_keyvals(events_browser, "audible", [true]);
     events_active = period_union(events_active, events_audible);`
     : ''
  );
}

function windowQuery(windowbucket, afkbucket, appcount, titlecount, filterAFK) {
  // TODO: Take into account audible browser activity (tricky)
=======
export function windowQuery(windowbucket, afkbucket, appcount, titlecount, filterAFK) {
>>>>>>> 64bcd7d1
  let code = (
    `events  = flood(query_bucket("${windowbucket}"));
     not_afk = flood(query_bucket("${afkbucket}"));
     not_afk = filter_keyvals(not_afk, "status", ["not-afk"]);`
  ) + (
    filterAFK ?
    `not_afk = flood(query_bucket("' + afkbucket + '"));
     not_afk = filter_keyvals(not_afk, "status", ["not-afk"]);
     events  = filter_period_intersect(events, not_afk);`
    : ''
  ) + (
    `title_events  = merge_events_by_keys(events, ["app", "title"]);
     title_events  = sort_by_duration(title_events);
     app_events  = merge_events_by_keys(title_events, ["app"]);
     app_events  = sort_by_duration(app_events);
     events = sort_by_timestamp(events);
     app_chunks = chunk_events_by_key(events, "app");
     app_events  = limit_events(app_events, ${appcount});
     title_events  = limit_events(title_events, ${titlecount});
     duration = sum_durations(events);
     RETURN  = {"app_events": app_events, "title_events": title_events, "app_chunks": app_chunks, "duration": duration};`
  );
  let lines = code.split(";");
  return _.map(lines, (l) => l + ";");
}

<<<<<<< HEAD
function browserSummaryQuery(browserbucket, windowbucket, afkbucket, count, filterAFK, audibleAsActive) {
=======
export function appQuery(appbucket, limit) {
  limit = limit || 5;
  let code = (
    `events  = flood(query_bucket("${appbucket}"));`
  ) + (
    `events  = merge_events_by_keys(events, ["app"]);
    events  = sort_by_duration(events);
    events  = limit_events(events, ${limit});
    total_duration = sum_durations(events);
    RETURN  = {"events": events, "total_duration": total_duration};`
  );
  let lines = code.split(";");
  return _.map(lines, (l) => l + ";");
}

export function browserSummaryQuery(browserbucket, windowbucket, afkbucket, count, filterAFK) {
>>>>>>> 64bcd7d1
  var browser_appnames = "";
  if (browserbucket.endsWith("-chrome")){
    browser_appnames = JSON.stringify(["Google-chrome", "chrome.exe", "Chromium", "Google Chrome", "Chromium-browser", "Chromium-browser-chromium", "Google-chrome-beta", "Google-chrome-unstable"]);
  } else if (browserbucket.endsWith("-firefox")){
    browser_appnames = JSON.stringify(["Firefox", "Firefox.exe", "firefox", "firefox.exe", "Firefox Developer Edition", "Firefox Beta", "Nightly"]);
  }

<<<<<<< HEAD
  let code = (
    `events_browser = flood(query_bucket("${browserbucket}"));
     events_window_browser = filter_keyvals(flood(query_bucket("${windowbucket}")), "app", ${browser_appnames});`
  ) + (
    filterAFK ? _events_active(afkbucket, browserbucket, audibleAsActive) : ''
  ) + (
    `events_window_browser = filter_period_intersect(events_window_browser, events_active);
     events = filter_period_intersect(events, events_window_browser);
     events = split_url_events(events);
     urls = merge_events_by_keys(events, ["domain", "url"]);
     urls = limit_events(sort_by_duration(urls), ${count});
     domains = split_url_events(events);
     domains = merge_events_by_keys(domains, ["domain"]);
     domains = sort_by_duration(domains);
     domains = limit_events(domains, ${count});
     chunks = chunk_events_by_key(events, "domain");
     duration = sum_durations(events);
     RETURN = {"domains": domains, "urls": urls, "chunks": chunks, "duration": duration};`
  );
  let lines = code.split(";");
  return _.map(lines, (l) => l + ";");
}

function editorActivityQuery (editorbucket, limit){
  let code = (
    `editorbucket = "${editorbucket}";
     events = flood(query_bucket(editorbucket));
     files = sort_by_duration(merge_events_by_keys(events, ["file", "language"]));
     files = limit_events(files, ${limit});
     languages = sort_by_duration(merge_events_by_keys(events, ["language"]));
     languages = limit_events(languages, ${limit});
     projects = sort_by_duration(merge_events_by_keys(events, ["project"]));
     projects = limit_events(projects, ${limit});
     duration = sum_durations(events);
     RETURN = {"files": files, "languages": languages, "projects": projects, "duration": duration};`
  );
  let lines = code.split(";");
  return _.map(lines, (l) => l + ";");
}

function dailyActivityQuery(afkbucket, browserbucket, audibleAsActive) {
  return _events_active(afkbucket, browserbucket, audibleAsActive).concat([
    'RETURN = events_active;'
  ]);
=======
  return [
    'events = flood(query_bucket("' + browserbucket + '"));',
    'window_browser = flood(query_bucket("' + windowbucket + '"));',
    'window_browser = filter_keyvals(window_browser, "app", ' + browser_appnames + ');',
  ].concat(filterAFK ? [
    'not_afk = flood(query_bucket("' + afkbucket + '"));',
    'not_afk = filter_keyvals(not_afk, "status", ["not-afk"]);',
    'window_browser = filter_period_intersect(window_browser, not_afk);',
  ] : [])
  .concat([
    'events = filter_period_intersect(events, window_browser);',
    'events = split_url_events(events);',
    'urls = merge_events_by_keys(events, ["url"]);',
    'urls = sort_by_duration(urls);',
    'urls = limit_events(urls, ' + count + ');',
    'domains = split_url_events(events);',
    'domains = merge_events_by_keys(domains, ["domain"]);',
    'domains = sort_by_duration(domains);',
    'domains = limit_events(domains, ' + count + ');',
    'chunks = chunk_events_by_key(events, "domain");',
    'duration = sum_durations(events);',
    'RETURN = {"domains": domains, "urls": urls, "chunks": chunks, "duration": duration};',
  ]);
}

export function editorActivityQuery(editorbucket, limit) {
  return [
    'editorbucket = "' + editorbucket + '";',
    'events = flood(query_bucket(editorbucket));',
    'files = sort_by_duration(merge_events_by_keys(events, ["file", "language"]));',
    'files = limit_events(files, ' + limit + ');',
    'languages = sort_by_duration(merge_events_by_keys(events, ["language"]));',
    'languages = limit_events(languages, ' + limit + ');',
    'projects = sort_by_duration(merge_events_by_keys(events, ["project"]));',
    'projects = limit_events(projects, ' + limit + ');',
    'duration = sum_durations(events);',
    'RETURN = {"files": files, "languages": languages, "projects": projects, "duration": duration};'
  ];
}

export function dailyActivityQuery(afkbucket) {
  return [
    'afkbucket = "' + afkbucket + '";',
    'not_afk = flood(query_bucket(afkbucket));',
    'not_afk = merge_events_by_keys(not_afk, ["status"]);',
    'RETURN = not_afk;'
  ];
>>>>>>> 64bcd7d1
}

export function dailyActivityQueryAndroid(androidbucket) {
  return [
    `not_afk = sort_by_duration(flood(query_bucket('${androidbucket}')));`,
    'RETURN = limit_events(not_afk, 10);'
  ];
}

export default {
  windowQuery,
  browserSummaryQuery,
  appQuery,
  dailyActivityQuery,
  dailyActivityQueryAndroid,
  editorActivityQuery,
};<|MERGE_RESOLUTION|>--- conflicted
+++ resolved
@@ -2,7 +2,6 @@
 
 // TODO: Sanitize string input of buckets
 
-<<<<<<< HEAD
 // Helper function returning a query that defines a variable events_active
 // that can be used to filter away non-active time.
 // TODO: Handle events from all available browser buckets, as done in: https://github.com/ActivityWatch/aw-webui/pull/108
@@ -21,11 +20,8 @@
   );
 }
 
-function windowQuery(windowbucket, afkbucket, appcount, titlecount, filterAFK) {
+export function windowQuery(windowbucket, afkbucket, appcount, titlecount, filterAFK) {
   // TODO: Take into account audible browser activity (tricky)
-=======
-export function windowQuery(windowbucket, afkbucket, appcount, titlecount, filterAFK) {
->>>>>>> 64bcd7d1
   let code = (
     `events  = flood(query_bucket("${windowbucket}"));
      not_afk = flood(query_bucket("${afkbucket}"));
@@ -52,9 +48,6 @@
   return _.map(lines, (l) => l + ";");
 }
 
-<<<<<<< HEAD
-function browserSummaryQuery(browserbucket, windowbucket, afkbucket, count, filterAFK, audibleAsActive) {
-=======
 export function appQuery(appbucket, limit) {
   limit = limit || 5;
   let code = (
@@ -70,8 +63,7 @@
   return _.map(lines, (l) => l + ";");
 }
 
-export function browserSummaryQuery(browserbucket, windowbucket, afkbucket, count, filterAFK) {
->>>>>>> 64bcd7d1
+export function browserSummaryQuery(browserbucket, windowbucket, afkbucket, count, filterAFK, audibleAsActive) {
   var browser_appnames = "";
   if (browserbucket.endsWith("-chrome")){
     browser_appnames = JSON.stringify(["Google-chrome", "chrome.exe", "Chromium", "Google Chrome", "Chromium-browser", "Chromium-browser-chromium", "Google-chrome-beta", "Google-chrome-unstable"]);
@@ -79,7 +71,6 @@
     browser_appnames = JSON.stringify(["Firefox", "Firefox.exe", "firefox", "firefox.exe", "Firefox Developer Edition", "Firefox Beta", "Nightly"]);
   }
 
-<<<<<<< HEAD
   let code = (
     `events_browser = flood(query_bucket("${browserbucket}"));
      events_window_browser = filter_keyvals(flood(query_bucket("${windowbucket}")), "app", ${browser_appnames});`
@@ -103,7 +94,7 @@
   return _.map(lines, (l) => l + ";");
 }
 
-function editorActivityQuery (editorbucket, limit){
+export function editorActivityQuery (editorbucket, limit){
   let code = (
     `editorbucket = "${editorbucket}";
      events = flood(query_bucket(editorbucket));
@@ -120,59 +111,10 @@
   return _.map(lines, (l) => l + ";");
 }
 
-function dailyActivityQuery(afkbucket, browserbucket, audibleAsActive) {
+export function dailyActivityQuery(afkbucket, browserbucket, audibleAsActive) {
   return _events_active(afkbucket, browserbucket, audibleAsActive).concat([
     'RETURN = events_active;'
   ]);
-=======
-  return [
-    'events = flood(query_bucket("' + browserbucket + '"));',
-    'window_browser = flood(query_bucket("' + windowbucket + '"));',
-    'window_browser = filter_keyvals(window_browser, "app", ' + browser_appnames + ');',
-  ].concat(filterAFK ? [
-    'not_afk = flood(query_bucket("' + afkbucket + '"));',
-    'not_afk = filter_keyvals(not_afk, "status", ["not-afk"]);',
-    'window_browser = filter_period_intersect(window_browser, not_afk);',
-  ] : [])
-  .concat([
-    'events = filter_period_intersect(events, window_browser);',
-    'events = split_url_events(events);',
-    'urls = merge_events_by_keys(events, ["url"]);',
-    'urls = sort_by_duration(urls);',
-    'urls = limit_events(urls, ' + count + ');',
-    'domains = split_url_events(events);',
-    'domains = merge_events_by_keys(domains, ["domain"]);',
-    'domains = sort_by_duration(domains);',
-    'domains = limit_events(domains, ' + count + ');',
-    'chunks = chunk_events_by_key(events, "domain");',
-    'duration = sum_durations(events);',
-    'RETURN = {"domains": domains, "urls": urls, "chunks": chunks, "duration": duration};',
-  ]);
-}
-
-export function editorActivityQuery(editorbucket, limit) {
-  return [
-    'editorbucket = "' + editorbucket + '";',
-    'events = flood(query_bucket(editorbucket));',
-    'files = sort_by_duration(merge_events_by_keys(events, ["file", "language"]));',
-    'files = limit_events(files, ' + limit + ');',
-    'languages = sort_by_duration(merge_events_by_keys(events, ["language"]));',
-    'languages = limit_events(languages, ' + limit + ');',
-    'projects = sort_by_duration(merge_events_by_keys(events, ["project"]));',
-    'projects = limit_events(projects, ' + limit + ');',
-    'duration = sum_durations(events);',
-    'RETURN = {"files": files, "languages": languages, "projects": projects, "duration": duration};'
-  ];
-}
-
-export function dailyActivityQuery(afkbucket) {
-  return [
-    'afkbucket = "' + afkbucket + '";',
-    'not_afk = flood(query_bucket(afkbucket));',
-    'not_afk = merge_events_by_keys(not_afk, ["status"]);',
-    'RETURN = not_afk;'
-  ];
->>>>>>> 64bcd7d1
 }
 
 export function dailyActivityQueryAndroid(androidbucket) {
