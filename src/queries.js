--- conflicted
+++ resolved
@@ -29,15 +29,9 @@
 function browserSummaryQuery(browserbucket, windowbucket, afkbucket, count, filterAFK) {
   var browser_appnames = "";
   if (browserbucket.endsWith("-chrome")){
-<<<<<<< HEAD
-    browser_appnames = JSON.stringify(["Google-chrome", "chrome.exe", "Chromium", "Google Chrome", "Chromium-browser-chromium", "Chromium-browser"]);
+    browser_appnames = JSON.stringify(["Google-chrome", "chrome.exe", "Chromium", "Google Chrome", "Chromium-browser", "Chromium-browser-chromium", "Google-chrome-beta", "Google-chrome-unstable"]);
   } else if (browserbucket.endsWith("-firefox")){
-    browser_appnames = JSON.stringify(["Firefox", "Firefox.exe", "firefox", "firefox.exe"]);
-=======
-    browser_appnames = '["Google-chrome", "chrome.exe", "Chromium", "Google Chrome", "Chromium-browser-chromium", "Google-chrome-beta", "Google-chrome-unstable"]';
-  } else if (browserbucket.endsWith("-firefox")){
-    browser_appnames = '["Firefox", "Firefox.exe", "firefox", "firefox.exe", "Firefox Developer Edition", "Firefox Beta"]';
->>>>>>> bf89c7e5
+    browser_appnames = JSON.stringify(["Firefox", "Firefox.exe", "firefox", "firefox.exe", "Firefox Developer Edition", "Firefox Beta"]);
   }
 
   return [
