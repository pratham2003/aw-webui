<template lang="jade">
div
<<<<<<< HEAD
  h2 Bucket: {{ $route.params.id }}

  hr

  div
    h3 Info
    | ID: {{ bucket.id }}
    br
    | Hostname: {{ bucket.hostname }}
    br
    | Client: {{ bucket.client }}
    br
    | Created: {{ bucket.created }}
    br
    | Event type: {{ bucket.type }}

  div
    h3 Events

    div.pagination-header
      | Showing {{ events.length }} out of ? events

    div.well.well-sm(style="margin-bottom: 0;")
      button.btn.btn-default.btn-sm(v-on:click="expandList")
        span(v-if="expandList")
          | Expand list
        span(v-else)
          | Condense list

    div.scrollbar-flipped
      ul.event-list(v-bind:class="{ 'expand': isListExpanded }")
        li(v-for="event in filters.orderBy(events, ['timestamp'], ['desc'])")
          span.event
            span.field(v-for="timestamp in event.timestamp", v-bind:title="timestamp")
              span.glyphicon.glyphicon-time
              | {{ timestamp | friendlytime }}
            span.field(v-for="(label, index) in event.label" track-by="index")
              span.glyphicon.glyphicon-tags
              | {{ label }}
            span.field(v-for="duration in event.duration")
              span.glyphicon.glyphicon-hourglass
              | {{ duration.value | friendlyduration }}
            span.field(v-for="count in event.count")
              span.glyphicon.glyphicon-option-horizontal
              | {{ count }}
=======
  h3 Events

  div.pagination-header
    | Showing {{ events.length }} out of ? events

  div.well.well-sm(style="margin-bottom: 0;")
    button.btn.btn-default.btn-sm(v-on:click="expandList")
      span(v-if="expandList")
        | Expand list
      span(v-else)
        | Condense list

  div.scrollbar-flipped
    ul.event-list(v-bind:class="{ 'expand': isListExpanded }")
      li(v-for="event in events")
        div
          span.event
            span.field(title="{{ event.timestamp }}")
              span.glyphicon.glyphicon-time
              | {{ event.timestamp | friendlytime }}
            span.field
              span.glyphicon.glyphicon-hourglass
              | {{ event.duration | friendlyduration }}
            span(v-for="(key, val) in event.data").field
              span.glyphicon.glyphicon-tags
              // TODO: Add some kind of highlighting to key
              | {{ key }}: {{ val }}
>>>>>>> ebbccf26

</template>

<style scoped lang="scss">

$border-color: #ddd;

.event-list {
  list-style-type: none;
  padding: 0;
  border: 1px solid $border-color;
  border-radius: 3px;
  height: 300px;
  overflow-y: auto;
  white-space: nowrap;

  li {
    border: 0 solid $border-color;
    border-width: 0 0 1px 0;
    border-radius: 4px;
    padding: 2px;

    &:last-child {
      border-width: 0;
    }
  }

  &.expand {
    height: 100%;
  }
}

.event {
  display: inline-block;
  padding: 6px;
  clear: both;
}

.pagination-header {
  font-size: 12pt;
  color: #666;
  margin-bottom: 10px;
}

.field {
  margin: 0 5px 0 0;
  font-size: 11pt;
  padding: 3px 5px 3px 5px;
  background-color: #ddd;
  border: 1px solid #ccc;
  border-radius: 2px;

  .glyphicon {
    font-size: 10pt;
    margin-right: 5px;
  }

  &:last-child {
    margin-right: 0;
  }
}

/* Flips the outer element once, then all direct children once,
   leaving the scrollbar in the first flipped yet the content correct */
.scrollbar-flipped, .scrollbar-flipped > * {
  transform: rotateX(180deg);
  -ms-transform: rotateX(180deg); /* IE 9 */
  -webkit-transform: rotateX(180deg); /* Safari and Chrome */
}
</style>

<script>
import Resources from '../resources.js';

let $Bucket = Resources.$Bucket;
let $Event = Resources.$Event;

export default {
  name: "Bucket",
  data: () => {
    return {
      id: String,
      bucket: Object,
      events: [],
      isListExpanded: false,
    }
  },
  methods: {
    getBucketInfo: function(bucket_id) {
      $Bucket.get({"id": bucket_id}).then((response) => {
        this.$set("bucket", response.json())
      });
    },

    getEvents: function(bucket_id) {
      $Event.get({"id": bucket_id}).then((response) => {
        this.$set("events", response.json())
      });
    },

    expandList: function() {
      this.isListExpanded = !this.isListExpanded;
      console.log("List should be expanding: ", this.isListExpanded);
    }
  },
  mounted: function() {
    this.id = this.$route.params.id;
    this.getBucketInfo(this.id);
    this.getEvents(this.id);
  },
}
</script><|MERGE_RESOLUTION|>--- conflicted
+++ resolved
@@ -1,52 +1,5 @@
 <template lang="jade">
 div
-<<<<<<< HEAD
-  h2 Bucket: {{ $route.params.id }}
-
-  hr
-
-  div
-    h3 Info
-    | ID: {{ bucket.id }}
-    br
-    | Hostname: {{ bucket.hostname }}
-    br
-    | Client: {{ bucket.client }}
-    br
-    | Created: {{ bucket.created }}
-    br
-    | Event type: {{ bucket.type }}
-
-  div
-    h3 Events
-
-    div.pagination-header
-      | Showing {{ events.length }} out of ? events
-
-    div.well.well-sm(style="margin-bottom: 0;")
-      button.btn.btn-default.btn-sm(v-on:click="expandList")
-        span(v-if="expandList")
-          | Expand list
-        span(v-else)
-          | Condense list
-
-    div.scrollbar-flipped
-      ul.event-list(v-bind:class="{ 'expand': isListExpanded }")
-        li(v-for="event in filters.orderBy(events, ['timestamp'], ['desc'])")
-          span.event
-            span.field(v-for="timestamp in event.timestamp", v-bind:title="timestamp")
-              span.glyphicon.glyphicon-time
-              | {{ timestamp | friendlytime }}
-            span.field(v-for="(label, index) in event.label" track-by="index")
-              span.glyphicon.glyphicon-tags
-              | {{ label }}
-            span.field(v-for="duration in event.duration")
-              span.glyphicon.glyphicon-hourglass
-              | {{ duration.value | friendlyduration }}
-            span.field(v-for="count in event.count")
-              span.glyphicon.glyphicon-option-horizontal
-              | {{ count }}
-=======
   h3 Events
 
   div.pagination-header
@@ -64,17 +17,16 @@
       li(v-for="event in events")
         div
           span.event
-            span.field(title="{{ event.timestamp }}")
+            span.field(v-bind:title="event.timestamp")
               span.glyphicon.glyphicon-time
               | {{ event.timestamp | friendlytime }}
             span.field
               span.glyphicon.glyphicon-hourglass
               | {{ event.duration | friendlyduration }}
-            span(v-for="(key, val) in event.data").field
+            span(v-for="(val, key) in event.data").field
               span.glyphicon.glyphicon-tags
               // TODO: Add some kind of highlighting to key
               | {{ key }}: {{ val }}
->>>>>>> ebbccf26
 
 </template>
 
