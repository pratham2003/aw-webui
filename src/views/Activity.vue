<template lang="pug">
div
  h2 Window Activity for {{ dateShort }}

  p Host: {{ host }}

  b-alert(variant="danger" :show="errormsg.length > 0")
    | {{ errormsg }}

  b-button-group
    b-button(:to="'/activity/' + host + '/' + previousDay()", variant="outline-dark")
      icon(name="arrow-left")
      |  Previous day
    b-button(:to="'/activity/' + host + '/' + nextDay()", :disabled="nextDay() > today", variant="outline-dark")
      |  Next day
      icon(name="arrow-right")
  b-button(v-on:click="refresh()", style="margin-left: 1rem;", variant="outline-dark")
    icon(name="refresh")
    |  Refresh

  hr

  div.row
    div.col-md-6
      h5 Summary
      | Total active time: {{ readableDuration }}
    div.col-md-6
      b Options
      div
        label.custom-control.custom-checkbox
          input.custom-control-input(type="checkbox", v-model="filterAFK")
          span.custom-control-indicator
          span.custom-control-description
            | Filter away AFK time

  hr

  div.row
    div.col-md-6
      h5 Top Applications

      div#appsummary-container

      b-button(size="sm" v-on:click="numberOfAppTitles += 5; queryWindowApps()")
        | Show more

    div.col-md-6
      h5 Top Window Titles

      div#windowtitles-container

      b-button(size="sm", variant="outline-secondary", v-on:click="numberOfWindowTitles += 5; queryWindowTitles()")
        icon(name="angle-double-down")
        | Show more

  hr

  h4 Timeline

  label.custom-control.custom-checkbox
    input.custom-control-input(type="checkbox", v-model="timelineShowAFK")
    span.custom-control-indicator
    span.custom-control-description
      | Show AFK time

  div#apptimeline-container

  hr

<<<<<<< HEAD
  h5 Top Browser Domains

  p {{ browserBucketId }}

  b-alert(variant="warning" show)
    | This is an early version. It is missing basic functionality such as not working on all platforms and browsers.
    br
    | See #[a(href="https://github.com/ActivityWatch/activitywatch/issues/99") issue #99] for details.

  div#browserdomains-container

  b-button(size="sm" v-on:click="numberOfBrowserDomains += 5; queryBrowserDomains()" style="margin-bottom: 1em")
    | Show more

=======
  h4 Clock

  b-alert(variant="warning" show)
    | #[b Note:] This is an early version. It has known issues that will be resolved in a future update.
    | See #[a(href="https://github.com/ActivityWatch/aw-webui/issues/36") issue #36] for details.

  aw-sunburst(:hierarchy="hierarchy")
>>>>>>> d21a9bd8
</template>

<style lang="scss">

#apptimeline-container {
    white-space: nowrap;
    font-family: sans-serif;
    font-size: 11pt;
    line-height: 1.2em;
}

</style>

<script>
import Resources from '../resources.js';
import moment from 'moment';
import timeline from '../visualizations/timeline.js';
import summary from '../visualizations/summary.js';
import time from "../util/time.js";
import event_parsing from "../util/event_parsing.js";

import 'vue-awesome/icons/arrow-left'
import 'vue-awesome/icons/arrow-right'
import 'vue-awesome/icons/angle-double-down'
import 'vue-awesome/icons/refresh'

<<<<<<< HEAD
let $Query  = Resources.$Query;
=======
import Sunburst from '../visualizations/Sunburst.vue';

let $QueryView  = Resources.$QueryView;
let $CreateView  = Resources.$CreateView;
>>>>>>> d21a9bd8
let $Info  = Resources.$Info;
let $Bucket = Resources.$Bucket;
let $Event  = Resources.$Event;

var daylength = 86400000;

export default {
  name: "Activity",
  data: () => {
    return {
      today: moment().format("YYYY-MM-DD"),

      filterAFK: true,
      timelineShowAFK: true,

      // Query variables
      duration: "",
      errormsg: "",
<<<<<<< HEAD
      numberOfWindowApps: 5,
      numberOfWindowTitles: 5,
      numberOfBrowserDomains: 5,
=======
      numberOfWindowTitles: 5,

      // Sunburst stuff
      hierarchy: Object,
>>>>>>> d21a9bd8
    }
  },

  components: {
    "aw-sunburst": Sunburst,
  },

  watch: {
    '$route': function(to, from) {
      console.log("Route changed")
<<<<<<< HEAD
      this.reset();
      this.query();
    },
    'filterAFK': function(to, from) {
      this.reset();
      this.query();
    },
    'timelineShowAFK': function(to, from) {
      this.reset();
      this.queryTimeline();
    }
=======
      this.refresh();
    },
    'filterAFK': function(to, from) {
      this.refresh();
    },
    'timelineShowAFK': function(to, from) {
      this.refresh();
    },
>>>>>>> d21a9bd8
  },

  computed: {
    readableDuration: function() { return time.seconds_to_duration(this.duration) },
    host: function() { return this.$route.params.host },
    date: function() { return this.$route.params.date || moment().format() },
    dateStart: function() { return moment(this.date).startOf('day').format() },
    dateShort: function() { return moment(this.date).format("YYYY-MM-DD") },
    windowBucketId: function() { return "aw-watcher-window_" + this.host },
    afkBucketId:    function() { return "aw-watcher-afk_"    + this.host },
    browserBucketId:    function() { return "aw-watcher-web-firefox" /* OBS! No host on browser extension */}
  },

  mounted: function() {
    summary.create(document.getElementById("appsummary-container"));
    summary.create(document.getElementById("windowtitles-container"));
    summary.create(document.getElementById("browserdomains-container"));
    timeline.create(document.getElementById("apptimeline-container"));

    this.refresh();
  },

  methods: {
    previousDay: function() { return moment(this.dateStart).subtract(1, 'days').format("YYYY-MM-DD") },
    nextDay: function() { return moment(this.dateStart).add(1, 'days').format("YYYY-MM-DD") },

<<<<<<< HEAD
    reset: function(){
      this.duration = "";
      this.numberOfWindowApps = 5;
      this.numberOfWindowTitles = 5;
=======
    refresh: function() {
      this.query();
      this.visualize();
>>>>>>> d21a9bd8
    },

    errorHandler: function(response) {
      console.error(response);
      this.errormsg = "Request error " + response.status + ". See F12 console for more info.";
    },

    query: function() {
      this.duration = "";
      this.eventcount = 0;
      this.errormsg = "";

      this.queryApps();
      this.queryWindowTitles();
      this.queryBrowserDomains();
      this.queryTimeline();
    },

    queryTimeline: function() {
      let starttime = moment(this.dateStart).format();
      let endtime = moment(this.dateStart).add(1, 'days').format();

      var timeline_elem = document.getElementById("apptimeline-container")
      timeline.set_status(timeline_elem, "Loading...");
      var query = this.windowTimelineQuery(this.windowBucketId, this.afkBucketId, this.host, starttime, endtime);
      $Query.save({}, query).then(
        (response) => { // Success
          if (response.status > 304){
            this.errorHandler(response);
          } else {
            var eventlist = response.json();
            var apptimeline = event_parsing.parse_eventlist_by_apps(eventlist);
            var total_duration = this.totalDuration(eventlist);
            this.duration = total_duration;
            timeline.update(timeline_elem, apptimeline, total_duration, this.timelineShowAFK);
          }
        }, this.errorHandler);
    },

<<<<<<< HEAD
=======
    todaysEvents: function(bucket_id) {
      let today = moment(this.dateStart);
      let endOfToday = moment(today).add(1, "days");
      return $Event.get({id: bucket_id, limit: -1,
                         start: today.format(), end: endOfToday.format()})
                   .then((response) => response.json());
    },

    windowEventsFilteredByAFK: function() {
      return this.todaysEvents(this.windowBucketId)
        .then((events) => {
          return this.todaysEvents(this.afkBucketId).then((afkevents) => {
              if(this.filterAFK) {
                events = event_parsing.filterAFKTime(events, afkevents);
              }
              return events;
          })
        }, this.errorHandler);
    },

    groupAndSumEvents: function(events, groupingFunc) {
      let groups = _.groupBy(events, groupingFunc);
      let groupsList = _.values(groups);

      let summedEvents = _.map(groupsList,
            (v, i) => _.reduce(_.drop(v, 1),
                (acc, e) => {
                  acc.duration += e.duration;
                  delete acc.id;
                  delete acc.timestamp;
                  delete acc.range;
                  return acc;
                }, v[0]))

      // Sort objects by duration
      summedEvents = _.sortBy(summedEvents, (e) => e.duration).reverse();
      return summedEvents;
    },

>>>>>>> d21a9bd8
    queryWindowTitles: function() {
      let starttime = moment(this.dateStart).format();
      let endtime = moment(this.dateStart).add(1, 'days').format();

      var container = document.getElementById("windowtitles-container")
      summary.set_status(container, "Loading...");
      var query = this.titleSummaryQuery(this.windowBucketId, this.afkBucketId, this.host, starttime, endtime, this.numberOfWindowTitles);
      $Query.save({}, query).then(
        (response) => { // Success
          if (response.status > 304){
            this.errorHandler(response);
          } else {
            var summedEvents = response.json();
            summary.updateSummedEvents(container, summedEvents, (e) => e.data.title, (e) => e.data.app);
          }
        }, this.errorHandler
      );
    },

    totalDuration: function(eventlist){
        var duration = 0;
        for (var i in eventlist){
            duration += eventlist[i].duration;
        }
        return duration;
    },

    queryApps: function(){
      let starttime = moment(this.dateStart).format();
      let endtime = moment(this.dateStart).add(1, 'days').format();

      var container = document.getElementById("appsummary-container")
      summary.set_status(container, "Loading...");
      var query = this.appSummaryQuery(this.windowBucketId, this.afkBucketId, this.host, starttime, endtime, this.numberOfWindowApps);
      $Query.save({}, query).then(
        (response) => { // Success
          if (response.status > 304){
            this.errorHandler(response);
          } else {
            var summedEvents = response.json();
            summary.updateSummedEvents(container, summedEvents, (e) => e.data.app, (e) => e.data.app);
          }
        }, this.errorHandler
      );
    },

    queryBrowserDomains: function(){
      let starttime = moment(this.dateStart).format();
      let endtime = moment(this.dateStart).add(1, 'days').format();

<<<<<<< HEAD
      var container = document.getElementById("browserdomains-container")
      summary.set_status(container, "Loading...");
      var query = this.browserSummaryQuery(this.browserBucketId, this.windowBucketId, this.afkBucketId, this.host, starttime, endtime, this.numberOfBrowserDomains);
      $Query.save({}, query).then(
        (response) => { // Success
=======
      let today = moment(this.dateStart);
      let endOfToday = today.clone().add(1, 'days');
      $QueryView.get({"viewname": viewname,
                      "limit": -1,
                      "start": today.format(),
                      "end": endOfToday.format()})
        .then((response) => {
>>>>>>> d21a9bd8
          if (response.status > 304){
            this.errorHandler(response);
          } else {
            var summedEvents = response.json();
            console.log(summedEvents);
            summary.updateSummedEvents(container, summedEvents, (e) => e.data.domain, (e) => e.data.domain);
          }
        }, this.errorHandler
      );
    },

    windowTimelineQuery: function(windowbucket, afkbucket, host, starttime, endtime){
      return 'NAME="window_timeline@'+host+'" \n\
STARTTIME="'+starttime+'" \n\
ENDTIME="'+endtime+'" \n\
not_afk=query_bucket("'+afkbucket+'") \n\
events=query_bucket("'+windowbucket+'") \n\
not_afk=filter_keyval(not_afk, "status", "not-afk", FALSE) \n\
events=filter_period_intersect(events, not_afk) \n\
events=sort_by_timestamp(events) \n\
RETURN=events';
    },

    appSummaryQuery: function(windowbucket, afkbucket, host, starttime, endtime, count){
      return 'NAME="app_summary@'+host+'" \n\
STARTTIME="'+starttime+'" \n\
ENDTIME="'+endtime+'" \n\
not_afk=query_bucket("'+afkbucket+'") \n\
events=query_bucket("'+windowbucket+'") \n\
not_afk=filter_keyval(not_afk, "status", "not-afk", FALSE) \n\
events=filter_period_intersect(events, not_afk) \n\
events=merge_events_by_keys(events, "app") \n\
events=sort_by_duration(events) \n\
events=limit_events(events, '+count+') \n\
RETURN=events';
    },

    titleSummaryQuery: function(windowbucket, afkbucket, host, starttime, endtime, count){
      return 'NAME="title_summary@'+host+'" \n\
STARTTIME="'+starttime+'" \n\
ENDTIME="'+endtime+'" \n\
not_afk=query_bucket("'+afkbucket+'") \n\
events=query_bucket("'+windowbucket+'") \n\
not_afk=filter_keyval(not_afk, "status", "not-afk", FALSE) \n\
events=filter_period_intersect(events, not_afk) \n\
events=merge_events_by_keys(events, "app", "title") \n\
events=sort_by_duration(events) \n\
events=limit_events(events, '+count+') \n\
RETURN=events';
    },

<<<<<<< HEAD
    browserSummaryQuery: function(browserbucket, windowbucket, afkbucket, host, starttime, endtime, count){
      return 'NAME="browser_summary@'+host+'" \n\
STARTTIME="'+starttime+'" \n\
ENDTIME="'+endtime+'" \n\
CACHE=TRUE \n\
events=query_bucket("'+browserbucket+'") \n\
not_afk=query_bucket("'+afkbucket+'") \n\
not_afk=filter_keyval(not_afk, "status", "not-afk", FALSE) \n\
window_firefox=query_bucket("'+windowbucket+'") \n\
window_firefox=filter_keyval(window_firefox, "app", "Firefox", FALSE) \n\
window_firefox=filter_period_intersect(window_firefox, not_afk) \n\
events=filter_period_intersect(events, window_firefox) \n\
events=split_url_events(events) \n\
events=merge_events_by_keys(events, "domain") \n\
events=sort_by_duration(events) \n\
events=limit_events(events, '+count+') \n\
RETURN=events';
    }
=======
    // Everything below is related to the sunburst visualization
    getBucketInfo: function(bucket_id) {
      return $Bucket.get({"id": bucket_id}).then((response) => {
        return response.json();
      });
    },

    visualize: function() {
      function buildHierarchy(parents, children) {
          parents = _.sortBy(parents, "timestamp", "desc");
          children = _.sortBy(children, "timestamp", "desc");

          var i_child = 0;
          for(var i_parent = 0; i_parent < parents.length; i_parent++) {
              let p = parents[i_parent];
              let p_start = moment(p.timestamp);
              let p_end = p_start.clone().add(p.duration, "seconds");

              p.children = [];
              while(i_child < children.length) {
                  var e = children[i_child];
                  var e_start = moment(e.timestamp);
                  var e_end = e_start.clone().add(e.duration, "seconds");

                  let too_far = e_start.isAfter(p_end);
                  let before_parent = e_end.isBefore(p_start);
                  let within_parent = e_start.isAfter(p_start) && e_end.isBefore(p_end);
                  let after_parent = e_start.isAfter(p_end);

                  // TODO: This isn't correct, yet
                  if(before_parent) {
                    // Child is behind parent
                    //console.log("Too far behind: " + i_child);
                    i_child++;
                  } else if(within_parent) {
                    //console.log("Added relation: " + i_child);
                    p.children = _.concat(p.children, e);
                    i_child++;
                  } else if(after_parent) {
                    // Child is ahead of parent
                    //console.log("Too far ahead: " + i_child);
                    break;
                  } else {
                    // TODO: Split events when this happens
                    console.warn("Between parents");
                    p.children = _.concat(p.children, e);
                    i_child++;
                  }
              }
          }

          // Build the root node
          console.log(parents);
          let m_start = moment(_.first(parents).timestamp)
          let m_end = moment(_.tail(parents).timestamp)
          let duration = (m_end - m_start) / 1000;
          return {
            "timestamp": _.first(parents).timestamp,
            // TODO: If we want a 12/24h clock, this has to change
            "duration": duration,
            "data": {"title": "ROOT"},
            "children": parents
          }
      }

      function chunkHierarchy(events, key) {
          // TODO: Merge window events with same app and assign the title events as children
          let new_events = [events[0]];
          let p_i = 0;
          _.each(events, (e, i) => {
              if(e.data[key] === new_events[p_i].data[key]) {
                  //console.log("merge");
                  let e_moment = moment(e.timestamp);
                  let ne_moment = moment(new_events[p_i].timestamp);
                  new_events[p_i].duration = -e_moment.diff(ne_moment, "seconds", true) + e.duration;
                  console.log(new_events[p_i].duration);
              } else {
                  //console.log("skip");
                  //console.log(new_events[p_i].duration);
                  p_i++;
                  new_events[p_i] = e;
              }
          });
          _.each(new_events, (e, i) => {
              // Get rid of other keys
              e.data = _.pickBy(e.data, (v, k) => k === key);
          })
          return new_events;
      }

      function chunkHierarchy2(events, key) {
        events = _.sortBy(events, (e) => e.timestamp);
        events = _.reverse(events);
        events = _.reduce(events,
          function(acc, e) {
            let last = _.last(acc);
            if(last.data[key] === e.data[key]) {
              last.duration = moment(e.timestamp).diff(last.timestamp, "seconds", true) + e.duration;
            } else {
              acc.push(e);
            }
            return acc;
          },
          [events[0]]);
        return events;
      }

      this.todaysEvents(this.afkBucketId).then((events_afk) => {
        this.todaysEvents(this.windowBucketId).then((events_window) => {
          //events_afk = _.filter(events_afk, (e) => e.data.status == "not-afk");
          //events_window = _.filter(events_window, (e) => e.duration > 10);

          //events_afk = chunkHierarchy(events_afk, "status");
          //events_window = chunkHierarchy(events_window, "app");

          if(events_afk.length > 0 && events_window.length > 0) {
            this.hierarchy = buildHierarchy(events_afk, events_window);
          } else {
            // FIXME: This should do the equivalent of "No data" when such is the case, but it doesn't.
            console.log("HELLO");
            this.hierarchy = {
              "timestamp": "",
              // TODO: If we want a 12/24h clock, this has to change
              "duration": 0,
              "data": {"title": "ROOT"},
              "children": []
            };
          }
        });
      });
    },
>>>>>>> d21a9bd8
  },
}
</script><|MERGE_RESOLUTION|>--- conflicted
+++ resolved
@@ -41,7 +41,8 @@
 
       div#appsummary-container
 
-      b-button(size="sm" v-on:click="numberOfAppTitles += 5; queryWindowApps()")
+      b-button(size="sm", variant="outline-secondary", v-on:click="numberOfAppTitles += 5; queryWindowApps()")
+        icon(name="angle-double-down")
         | Show more
 
     div.col-md-6
@@ -67,8 +68,17 @@
 
   hr
 
-<<<<<<< HEAD
-  h5 Top Browser Domains
+  h4 Clock
+
+  b-alert(variant="warning" show)
+    | #[b Note:] This is an early version. It has known issues that will be resolved in a future update.
+    | See #[a(href="https://github.com/ActivityWatch/aw-webui/issues/36") issue #36] for details.
+
+  aw-sunburst(:hierarchy="hierarchy")
+
+  hr
+
+  h4 Top Browser Domains
 
   p {{ browserBucketId }}
 
@@ -82,15 +92,6 @@
   b-button(size="sm" v-on:click="numberOfBrowserDomains += 5; queryBrowserDomains()" style="margin-bottom: 1em")
     | Show more
 
-=======
-  h4 Clock
-
-  b-alert(variant="warning" show)
-    | #[b Note:] This is an early version. It has known issues that will be resolved in a future update.
-    | See #[a(href="https://github.com/ActivityWatch/aw-webui/issues/36") issue #36] for details.
-
-  aw-sunburst(:hierarchy="hierarchy")
->>>>>>> d21a9bd8
 </template>
 
 <style lang="scss">
@@ -117,14 +118,9 @@
 import 'vue-awesome/icons/angle-double-down'
 import 'vue-awesome/icons/refresh'
 
-<<<<<<< HEAD
+import Sunburst from '../visualizations/Sunburst.vue';
+
 let $Query  = Resources.$Query;
-=======
-import Sunburst from '../visualizations/Sunburst.vue';
-
-let $QueryView  = Resources.$QueryView;
-let $CreateView  = Resources.$CreateView;
->>>>>>> d21a9bd8
 let $Info  = Resources.$Info;
 let $Bucket = Resources.$Bucket;
 let $Event  = Resources.$Event;
@@ -143,16 +139,12 @@
       // Query variables
       duration: "",
       errormsg: "",
-<<<<<<< HEAD
       numberOfWindowApps: 5,
       numberOfWindowTitles: 5,
       numberOfBrowserDomains: 5,
-=======
-      numberOfWindowTitles: 5,
 
       // Sunburst stuff
       hierarchy: Object,
->>>>>>> d21a9bd8
     }
   },
 
@@ -162,20 +154,7 @@
 
   watch: {
     '$route': function(to, from) {
-      console.log("Route changed")
-<<<<<<< HEAD
-      this.reset();
-      this.query();
-    },
-    'filterAFK': function(to, from) {
-      this.reset();
-      this.query();
-    },
-    'timelineShowAFK': function(to, from) {
-      this.reset();
-      this.queryTimeline();
-    }
-=======
+      console.log("Route changed");
       this.refresh();
     },
     'filterAFK': function(to, from) {
@@ -184,7 +163,12 @@
     'timelineShowAFK': function(to, from) {
       this.refresh();
     },
->>>>>>> d21a9bd8
+    'filterAFK': function(to, from) {
+      this.refresh();
+    },
+    'timelineShowAFK': function(to, from) {
+      this.refresh();
+    },
   },
 
   computed: {
@@ -211,16 +195,12 @@
     previousDay: function() { return moment(this.dateStart).subtract(1, 'days').format("YYYY-MM-DD") },
     nextDay: function() { return moment(this.dateStart).add(1, 'days').format("YYYY-MM-DD") },
 
-<<<<<<< HEAD
-    reset: function(){
+    refresh: function() {
+      this.query();
+      this.visualize();
       this.duration = "";
       this.numberOfWindowApps = 5;
       this.numberOfWindowTitles = 5;
-=======
-    refresh: function() {
-      this.query();
-      this.visualize();
->>>>>>> d21a9bd8
     },
 
     errorHandler: function(response) {
@@ -260,8 +240,6 @@
         }, this.errorHandler);
     },
 
-<<<<<<< HEAD
-=======
     todaysEvents: function(bucket_id) {
       let today = moment(this.dateStart);
       let endOfToday = moment(today).add(1, "days");
@@ -301,7 +279,6 @@
       return summedEvents;
     },
 
->>>>>>> d21a9bd8
     queryWindowTitles: function() {
       let starttime = moment(this.dateStart).format();
       let endtime = moment(this.dateStart).add(1, 'days').format();
@@ -352,21 +329,11 @@
       let starttime = moment(this.dateStart).format();
       let endtime = moment(this.dateStart).add(1, 'days').format();
 
-<<<<<<< HEAD
       var container = document.getElementById("browserdomains-container")
       summary.set_status(container, "Loading...");
       var query = this.browserSummaryQuery(this.browserBucketId, this.windowBucketId, this.afkBucketId, this.host, starttime, endtime, this.numberOfBrowserDomains);
       $Query.save({}, query).then(
         (response) => { // Success
-=======
-      let today = moment(this.dateStart);
-      let endOfToday = today.clone().add(1, 'days');
-      $QueryView.get({"viewname": viewname,
-                      "limit": -1,
-                      "start": today.format(),
-                      "end": endOfToday.format()})
-        .then((response) => {
->>>>>>> d21a9bd8
           if (response.status > 304){
             this.errorHandler(response);
           } else {
@@ -418,7 +385,6 @@
 RETURN=events';
     },
 
-<<<<<<< HEAD
     browserSummaryQuery: function(browserbucket, windowbucket, afkbucket, host, starttime, endtime, count){
       return 'NAME="browser_summary@'+host+'" \n\
 STARTTIME="'+starttime+'" \n\
@@ -436,8 +402,8 @@
 events=sort_by_duration(events) \n\
 events=limit_events(events, '+count+') \n\
 RETURN=events';
-    }
-=======
+    },
+
     // Everything below is related to the sunburst visualization
     getBucketInfo: function(bucket_id) {
       return $Bucket.get({"id": bucket_id}).then((response) => {
@@ -569,7 +535,6 @@
         });
       });
     },
->>>>>>> d21a9bd8
   },
 }
 </script>