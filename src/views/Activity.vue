--- conflicted
+++ resolved
@@ -45,16 +45,10 @@
 
   hr
 
-<<<<<<< HEAD
-  p Showing activity from {{ datestart }} until 24 hours later
-
-  p Events queried: {{ eventcount }}
-=======
   p
-    //| Showing activity from {{ date }} until 24 hours later
+    //| Showing activity from {{ datestart }} until 24 hours later
     //br
     | Events queried: {{ eventcount }}
->>>>>>> 27875981
 
 </template>
 
