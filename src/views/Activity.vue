--- conflicted
+++ resolved
@@ -61,25 +61,25 @@
     div.col-md-4
       h5 Top Window Titles
       aw-summary(:fields="top_windowtitles", :namefunc="top_windowtitles_namefunc", :colorfunc="top_windowtitles_colorfunc")
-      b-button-group 
+      b-button-group
         b-button(size="sm", variant="outline-secondary", :disabled="top_windowtitles.length <= 5", v-on:click="top_windowtitles_count = 5; queryWindows()")
           icon(name="angle-double-up")
         b-button(size="sm", variant="outline-secondary", :disabled="top_windowtitles.length <= 5", v-on:click="top_windowtitles_count -= 5; queryWindows()")
-          icon(name="angle-up")  
+          icon(name="angle-up")
         b-button(size="sm", variant="outline-secondary", :disabled="top_windowtitles.length < top_windowtitles_count", v-on:click="top_windowtitles_count += 5; queryWindows()")
           icon(name="angle-down")
       br
-      
+
     div.col-md-4
       h5 Top Browser Domains
 
       div(v-if="browserBucketId")
         aw-summary(:fields="top_web_domains", :namefunc="top_web_domains_namefunc", :colorfunc="top_web_domains_colorfunc")
-        b-button-group 
+        b-button-group
           b-button(size="sm", variant="outline-secondary", :disabled="top_web_domains.length <= 5", v-on:click="top_web_count = 5; queryBrowserDomains()")
             icon(name="angle-double-up")
           b-button(size="sm", variant="outline-secondary", :disabled="top_web_domains.length <= 5", v-on:click="top_web_count -= 5; queryBrowserDomains()")
-            icon(name="angle-up") 
+            icon(name="angle-up")
           b-button(size="sm", variant="outline-secondary", :disabled="top_web_domains.length < top_web_count", v-on:click="top_web_count += 5; queryBrowserDomains()")
             icon(name="angle-down")
         br
@@ -323,16 +323,9 @@
     browserBucketId() {
       this.queryBrowserDomains();
     },
-<<<<<<< HEAD
     editorBucketId() {
-=======
-
-    'editorBucketId': function(to, from) {
->>>>>>> 317521d6
       this.queryEditorActivity();
     },
-    
-    
   },
 
   computed: {
