<template lang="jade">
div
  h2 Window Activity {{ datestr }}

<<<<<<< HEAD
  div.btn-group
    button.btn.btn-default(v-on:click="queryDate(time.get_prev_day(date))")
      span(aria-hidden="true" class="glyphicon glyphicon-arrow-left")
      |  Previous day
    button.btn.btn-default(v-on:click="queryDate(time.get_next_day(date))")
      span(aria-hidden="true" class="glyphicon glyphicon-arrow-right")
      |  Next day
  button.btn.btn-default(v-on:click="query()", style="margin-left: 1rem;")
    span(aria-hidden="true" class="glyphicon glyphicon-refresh")
    |  Refresh

  h3(style="color: red;") {{ errormsg }}

  hr
=======
h5 {{ host }}

h3(style="color: red;") {{ errormsg }}

div.btn-group
  button.btn.btn-default(v-on:click="queryDate(time.get_prev_day(date))")
    span(aria-hidden="true" class="glyphicon glyphicon-arrow-left")
    |  Previous day
  button.btn.btn-default(v-on:click="queryDate(time.get_next_day(date))")
    span(aria-hidden="true" class="glyphicon glyphicon-arrow-right")
    |  Next day
button.btn.btn-default(v-on:click="query()", style="margin-left: 1rem;")
  span(aria-hidden="true" class="glyphicon glyphicon-refresh")
  |  Refresh

hr
>>>>>>> ebbccf26

  h4 Summary

  h5 Total time: {{ time.seconds_to_duration(duration) }}

<<<<<<< HEAD
  div#appsummary
=======
div#appsummary-container
>>>>>>> ebbccf26

  hr

  h4 Timeline

<<<<<<< HEAD
  div#timeline
=======
div#apptimeline-container
>>>>>>> ebbccf26

  hr

  p Showing activity for: {{ date }}

  p Events queried: {{ eventcount }}

</template>

<style lang="scss">

</style>

<script>
import Resources from '../resources.js';
import moment from 'moment';
import timeline from '../visualizations/timeline.js';
import summary from '../visualizations/summary.js';
import time from "../util/time.js";
import event_parsing from "../util/event_parsing.js";

var panel = require('vue-strap').panel;
var accordion = require('vue-strap').accordion;

let $QueryView  = Resources.$QueryView;
let $CreateView  = Resources.$CreateView;
let $Info  = Resources.$Info;

var daylength = 86400000;

export default {
  name: "Activity",
  components: {
    'panel': panel,
    'accordion': accordion
  },
  data: () => {
    return {
      // Libraries
      time: time,
      // Init variables
      host: "",
      testing: false,
      // Date variables
      date: null,
      datestr: "",
      // Query variables
      duration: "",
      eventcount: 0,
      errormsg: "",
    }
  },

<<<<<<< HEAD
  mounted: function() {
=======
  watch: {
    '$route': function(to, from) {
      console.log("Route changed")
      this.$set("host", this.$route.params.host);
      this.query();
    },

    'errormsg': function(to, from){
      console.log(to);
    }
  },

  ready: function() {
>>>>>>> ebbccf26
    // Set host
    this.$set("host", this.$route.params.host);

    // Date
    var date = this.$route.params.date;
    if (date == undefined){
      date = new Date().toISOString();
    }
    // Create summary
    var summary_elem = document.getElementById("appsummary-container")
    summary.create(summary_elem);

    // Create timeline
    var timeline_elem = document.getElementById("apptimeline-container")
    timeline.create(timeline_elem);

    $Info.get().then(
      (response) => { // Success
        if (response.status > 304){
          var msg = "Request error "+response.status+" at get info";
          this.$set("errormsg", msg)
        }
        else {
          console.log(response);
          var data = response.json();
          this.$set("testing", data.testing);
          this.queryDate(date);
        }
      },
      (response) => { // Error
        var msg = "Request error "+response.status+" at get info. Server offline?";
        this.$set("errormsg", msg)
      }
    );
  },

  methods: {

  queryDate: function(date){
    this.setDay(date);
    this.query();
  },

  setDay: function(datestr){
    this.$set("date", time.get_day_start(datestr));
      this.$set("datestr", this.date.format('YYYY-MM-DD'));
    },

    query: function(){
      this.$set('duration', "");
      this.$set('eventcount', 0);
      this.$set('errormsg', "");

      if (this.testing){
        console.log("Using testing buckets");
        var window_bucket_name = "aw-watcher-window-testing_"+this.host;
        var afk_bucket_name = "aw-watcher-afk-testing_"+this.host;
      }
      else {
        var window_bucket_name = "aw-watcher-window_"+this.host;
        var afk_bucket_name = "aw-watcher-afk_"+this.host;
      }

      var summary_view_name = "windowactivity_summary@"+this.host;
      var query = this.windowSummaryQuery(window_bucket_name, afk_bucket_name);
      $CreateView.save({viewname: summary_view_name}, {'query': query}).then(
        (response) => { // Success
          if (response.status > 304){
            var msg = "Request error "+response.status+" at create view";
            this.$set("errormsg", msg)
          }
          else {
            var data = response.json();
            this.queryView(summary_view_name);
          }
        },
        (response) => { // Error
          var msg = "Request error "+response.status+" at create view";
          this.$set("errormsg", msg);
        }
      );

      var timeline_view_name = "windowactivity_timeline@"+this.host;
      var query = this.windowTimelineQuery(window_bucket_name, afk_bucket_name);
      $CreateView.save({viewname: timeline_view_name}, {'query': query}).then(
        (response) => { // Success
          if (response.status > 304){
            var msg = "Request error "+response.status+" at create view";
            this.$set("errormsg", msg)
          }
          else {
            var data = response.json();
            this.queryView(timeline_view_name);
          }
        },
        (response) => { // Error
          var msg = "Request error "+response.status+" at create view";
          this.$set("errormsg", msg);
        }
      );
    },

    queryView: function(viewname){
      var timeline_elem = document.getElementById("apptimeline-container")
      timeline.set_status(timeline_elem, "Loading...");

      var appsummary_elem = document.getElementById("appsummary-container")
      summary.set_status(appsummary_elem, "Loading...");

      $QueryView.get({"viewname": viewname,
                      "limit": -1,
                      "start": moment(this.date).format(),
                      "end": moment(this.date).add(1, 'days').format()})
        .then(
        (response) => {
          if (response.status > 304){
            var msg = "Server error "+response.status+" at view query";
            this.$set("errormsg", msg)
          }
          else {
            console.log(viewname)
            var data = response.json();
            var chunks = data["chunks"];
            var eventlist = data["eventlist"];
            this.$set("duration", data["duration"]);
            this.$set("eventcount", data["eventcount"]+this.eventcount);
            if (chunks != undefined){
              var appsummary = event_parsing.parse_chunks_to_apps(chunks);
              var el = document.getElementById("appsummary-container")
              summary.update(el, appsummary);
            }
            if (eventlist != undefined){
              var apptimeline = event_parsing.parse_eventlist_by_apps(eventlist);
              var el = document.getElementById("apptimeline-container")
              timeline.update(el, apptimeline, this.duration);
            }
          }
        },
        (response) => {
          var msg = "Request error "+response.status+" at view query";
          this.$set("errormsg", msg);
        });
    },


    windowTimelineQuery: function(windowbucket, afkbucket){
      return {
        'chunk': false,
        'cache': false,
        'transforms':
        [{
          'bucket': windowbucket,
          'filters':
          [{
            'name': 'timeperiod_intersect',
            'transforms':
            [{
              'bucket': afkbucket,
              'filters':
              [{
                'name': 'include_keyvals',
                'key': 'status',
                'vals': ['not-afk'],
              }]
            }]
          }]
        }]
      };
    },


    windowSummaryQuery: function(windowbucket, afkbucket){
      return {
        'chunk': 'app',
        'cache': true,
        'transforms':
        [{
          'bucket': windowbucket,
          'filters':
          [{
            'name': 'timeperiod_intersect',
            'transforms':
            [{
              'bucket': afkbucket,
              'filters':
              [{
                'name': 'include_keyvals',
                'key': 'status',
                'vals': ['not-afk'],
              }]
            }]
          }]
        }]
      };
    },
  },
}
</script><|MERGE_RESOLUTION|>--- conflicted
+++ resolved
@@ -2,7 +2,10 @@
 div
   h2 Window Activity {{ datestr }}
 
-<<<<<<< HEAD
+  h5 {{ host }}
+
+  h3(style="color: red;") {{ errormsg }}
+
   div.btn-group
     button.btn.btn-default(v-on:click="queryDate(time.get_prev_day(date))")
       span(aria-hidden="true" class="glyphicon glyphicon-arrow-left")
@@ -14,47 +17,19 @@
     span(aria-hidden="true" class="glyphicon glyphicon-refresh")
     |  Refresh
 
-  h3(style="color: red;") {{ errormsg }}
-
   hr
-=======
-h5 {{ host }}
-
-h3(style="color: red;") {{ errormsg }}
-
-div.btn-group
-  button.btn.btn-default(v-on:click="queryDate(time.get_prev_day(date))")
-    span(aria-hidden="true" class="glyphicon glyphicon-arrow-left")
-    |  Previous day
-  button.btn.btn-default(v-on:click="queryDate(time.get_next_day(date))")
-    span(aria-hidden="true" class="glyphicon glyphicon-arrow-right")
-    |  Next day
-button.btn.btn-default(v-on:click="query()", style="margin-left: 1rem;")
-  span(aria-hidden="true" class="glyphicon glyphicon-refresh")
-  |  Refresh
-
-hr
->>>>>>> ebbccf26
 
   h4 Summary
 
   h5 Total time: {{ time.seconds_to_duration(duration) }}
 
-<<<<<<< HEAD
-  div#appsummary
-=======
-div#appsummary-container
->>>>>>> ebbccf26
+  div#appsummary-container
 
   hr
 
   h4 Timeline
 
-<<<<<<< HEAD
-  div#timeline
-=======
-div#apptimeline-container
->>>>>>> ebbccf26
+  div#apptimeline-container
 
   hr
 
@@ -108,9 +83,6 @@
     }
   },
 
-<<<<<<< HEAD
-  mounted: function() {
-=======
   watch: {
     '$route': function(to, from) {
       console.log("Route changed")
@@ -124,7 +96,6 @@
   },
 
   ready: function() {
->>>>>>> ebbccf26
     // Set host
     this.$set("host", this.$route.params.host);
 
