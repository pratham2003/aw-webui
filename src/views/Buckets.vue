--- conflicted
+++ resolved
@@ -9,15 +9,10 @@
       router-link(:to="'/buckets/' + bucket.id")
         b-button
           | Open bucket
-<<<<<<< HEAD
-      router-link(:to="'/api/0/buckets/' + bucket.id + '/events?limit=-1'")
-        b-button
-=======
-      a(v-bind:href="'/api/0/buckets/' + bucket.id + '/events?limit=-1'")
-        button.btn.btn-default.btn-sm(type="button" data-toggle="tooltip" data-placement="bottom" title="Export all the events from this bucket to JSON")
-          span.glyphicon.glyphicon-save(aria-hidden="true")
->>>>>>> 89b5d3e9
-          | Export as JSON
+      b-tooltip(content="Export all events from this bucket to JSON")
+        router-link(:to="'/api/0/buckets/' + bucket.id + '/events?limit=-1'")
+          b-button
+            | Export as JSON
     small.bucket-last-updated(v-if="bucket.last_updated", slot="footer")
       span
         | Last updated:
