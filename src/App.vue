--- conflicted
+++ resolved
@@ -20,13 +20,6 @@
   div.container.aw-container
     nav.row.navbar.aw-navbar
       ul.nav.navbar-nav
-<<<<<<< HEAD
-        li(v-for="entry in menuEntries")
-          router-link(to="{ path: entry.path, exact: entry.exact }")
-            span(v-bind:class="'menuicon ' + entry.iconCssClass")
-            | {{ entry.label }}
-    div
-=======
         li
           a(v-link="{ path: '/', exact: true }")
             span.glyphicon.glyphicon-home
@@ -46,7 +39,6 @@
     div.dropdown-content#views
       Views
     div#content
->>>>>>> ebbccf26
       router-view
 
   div.container(style="margin-top: 1rem; margin-bottom: 1rem; color: #555")
