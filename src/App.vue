--- conflicted
+++ resolved
@@ -15,46 +15,32 @@
             | Not connected
             icon(name="times-circle")
 
-<<<<<<< HEAD
-      //usermenu
-
-  // TODO: Refactor into Mainmenu component
-  b-nav.container.aw-container.aw-navbar
-    b-nav-item(to="/")
-      icon(name="home")
-      | Home
-    b-nav-item-dropdown
-      template(slot="button-content")
-        icon(name="clock-o")
-        | Activity
-      b-dropdown-item(v-if="activity_hosts.length <= 0", disabled)
-        | No activity reports available
-        br
-        small Make sure you have both an afk and window watcher running
-      b-dropdown-item(v-for="host in activity_hosts", :key="host", :to="'/activity/' + host")
-        | {{ host }}
-    b-nav-item(to="/buckets")
-      icon(name="database")
-      | Raw Data
-    //li
-      router-link(to="/log")
-        // TODO: Add icon
-        | Server Log
-  div.container.aw-container#content
-      router-view
-=======
   div.container.aw-container.rounded-bottom
+    // TODO: Refactor into Mainmenu component
     b-nav.aw-navbar
       b-nav-item(to="/")
         icon(name="home")
         | Home
-      Views
+      b-nav-item-dropdown
+        template(slot="button-content")
+          icon(name="clock-o")
+          | Activity
+        b-dropdown-item(v-if="activity_hosts.length <= 0", disabled)
+          | No activity reports available
+          br
+          small Make sure you have both an afk and window watcher running
+        b-dropdown-item(v-for="host in activity_hosts", :key="host", :to="'/activity/' + host")
+          | {{ host }}
       b-nav-item(to="/buckets")
         icon(name="database")
         | Raw Data
-    div#content
-        router-view
->>>>>>> 27875981
+      //li
+        router-link(to="/log")
+          // TODO: Add icon
+          | Server Log
+
+  div.container.aw-container#content
+      router-view
 
   div.container(style="margin-top: 1rem; margin-bottom: 1rem; color: #555")
     | Made with ❤ by the&nbsp;
@@ -78,20 +64,13 @@
 <script>
 
 // only import the icons you use to reduce bundle size
-<<<<<<< HEAD
 import 'vue-awesome/icons/home';
 import 'vue-awesome/icons/database';
 import 'vue-awesome/icons/check-circle';
 import 'vue-awesome/icons/times-circle';
 import 'vue-awesome/icons/clock-o';
-=======
-import 'vue-awesome/icons/home'
-import 'vue-awesome/icons/database'
-import 'vue-awesome/icons/check-circle'
-import 'vue-awesome/icons/times-circle'
 import 'vue-awesome/icons/twitter'
 import 'vue-awesome/icons/github'
->>>>>>> 27875981
 
 import Usermenu from './components/Usermenu.vue';
 
