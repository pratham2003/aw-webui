<template lang="pug">
div.aw-navbar
  b-navbar(toggleable="lg")
    // Brand on mobile
    b-navbar-nav.d-block.d-lg-none
      b-navbar-brand(to="/" style="background-color: transparent;")
        img.aligh-middle(src="/static/logo.png" style="height: 1.5em;")
        span.ml-2.align-middle(style="font-size: 1.0em; color: #000;") ActivityWatch

    b-navbar-toggle(target="nav-collapse")

    b-collapse#nav-collapse(is-nav)
      b-navbar-nav
        // If only a single view (the default) is available
        b-nav-item(v-if="activityViewsDaily.length === 1", v-for="view in activityViewsDaily", :key="view.name", :to="view.pathUrl + '/' + view.hostname")
          div.px-2.px-lg-1
            icon(name="clock")
            | Activity

        // If multiple (or no) activity views are available
        b-nav-item-dropdown(v-if="activityViewsDaily.length !== 1")
          template(slot="button-content")
            div.d-inline.px-2.px-lg-1
              icon(name="clock")
              | Activity
          b-dropdown-item(v-if="activityViewsDaily.length <= 0", disabled)
            | No activity reports available
            br
            small Make sure you have both an AFK and window watcher running
          b-dropdown-item(v-for="view in activityViewsDaily", :key="view.name", :to="view.pathUrl + '/' + view.hostname")
            icon(:name="view.icon")
            | {{ view.name }}

        // If only a single view (the default) is available
        b-nav-item(v-if="activityViewsSummary.length === 1", v-for="view in activityViewsSummary", :key="view.name", :to="view.pathUrl + '/' + view.hostname")
          div.px-2.px-lg-1
            icon(name="clock")
            | Summary

        // If multiple (or no) activity views are available
        b-nav-item-dropdown(v-if="activityViewsSummary.length !== 1")
          template(slot="button-content")
            div.d-inline.px-2.px-lg-1
              icon(name="clock")
              | Summary
          b-dropdown-item(v-if="activityViewsSummary.length <= 0", disabled)
            | No activity reports available
            br
            small Make sure you have both an AFK and window watcher running
          b-dropdown-item(v-for="view in activityViewsSummary", :key="view.name", :to="view.pathUrl + '/' + view.hostname")
            icon(:name="view.icon")
            | {{ view.name }}


        b-nav-item(to="/timeline" style="font-color: #000;")
          div.px-2.px-lg-1
            icon(name="calendar")
            | Timeline

        b-nav-item(to="/stopwatch")
          div.px-2.px-lg-1
            icon(name="stopwatch")
            | Stopwatch

      // Brand on large screens (centered)
      b-navbar-nav.abs-center.d-none.d-lg-block
        b-navbar-brand(to="/" style="background-color: transparent;")
          img.ml-0.aligh-middle(src="/static/logo.png" style="height: 1.5em;")
          span.ml-2.align-middle(style="font-size: 1.0em; color: #000;") ActivityWatch

      b-navbar-nav.ml-auto
        b-nav-item(to="/query", active-class="aw-active")
          div.px-2.px-lg-1
            icon(name="search")
            | Query
        b-nav-item(to="/buckets")
          div.px-2.px-lg-1
            icon(name="database")
            | Raw Data
        b-nav-item(to="/settings")
          div.px-2.px-lg-1
            icon(name="cog")
            | Settings
</template>

<script>

// only import the icons you use to reduce bundle size
import 'vue-awesome/icons/clock';
import 'vue-awesome/icons/calendar';
import 'vue-awesome/icons/database';
import 'vue-awesome/icons/search';
import 'vue-awesome/icons/stopwatch';
import 'vue-awesome/icons/cog';

import 'vue-awesome/icons/mobile';
import 'vue-awesome/icons/desktop';

import _ from 'lodash';

// Set this to true to test Android behavior when on a desktop
let testingAndroid = false;

export default {
  name: 'Header',
  data() {
    return {
<<<<<<< HEAD
      activityViewsDaily: [],
      activityViewsSummary: [],
=======
      activityViews: [],
      isAndroidApp: testingAndroid || navigator.userAgent.includes("Android") && navigator.userAgent.includes("wv"), // Checks for Android and WebView
>>>>>>> af4441b6
    };
  },
  mounted: async function() {
    let buckets = await this.$aw.getBuckets();
    let types_by_host = {};
    _.each(buckets, (v) => {
        types_by_host[v.hostname] = types_by_host[v.hostname] || {};
        // The '&& true;' is just to typecoerce into booleans
        types_by_host[v.hostname].afk |= v.type == "afkstatus";
        types_by_host[v.hostname].window |= v.type == "currentwindow";
        types_by_host[v.hostname].android |= v.type == "currentwindow" && this.isAndroidApp;  // Use other bucket type ID in the future
    })
    console.log(types_by_host);

    _.each(types_by_host, (types, hostname) => {
        if(types.afk && types.window) {
          this.activityViewsDaily.push({
            name: hostname,
            hostname: hostname,
            type: "default",
            pathUrl: '/activity/daily',
            icon: 'desktop'
          });
          this.activityViewsSummary.push({
            name: hostname,
            hostname: hostname,
            type: "default",
            pathUrl: '/activity/summary',
            icon: 'desktop'
          });
        }
<<<<<<< HEAD
        if(testing || types.android) {
          this.activityViewsDaily.push({
=======
        if(testingAndroid || types.android) {
          this.activityViews.push({
>>>>>>> af4441b6
            name: `${hostname} (Android)`,
            hostname: hostname,
            type: "android",
            pathUrl: '/activity/android',
            icon: 'mobile'
          });
        }
    })
  }
}
</script>

<style lang="scss" scoped>
.aw-navbar {
  background-color: #FFF;
  border: solid #CCC;
  border-width: 0 0 1px 0;
}

.active {
  background-color: #DDD;
  border-radius: 0.5em;
}

.nav-item {
  align-items: center;

  margin-left: 0.2em;
  margin-right: 0.2em;
  border-radius: 0.5em;

  &:hover {
    background-color: #DDD;
  }
}

.abs-center {
    position: absolute;
    left: 50%;
    transform: translateX(-50%);
}
</style>

<style lang="scss">
// Needed because dropdown somehow doesn't properly work with scoping
.nav-item {
  .nav-link {
    color: #555 !important;
  }
}
</style><|MERGE_RESOLUTION|>--- conflicted
+++ resolved
@@ -105,13 +105,9 @@
   name: 'Header',
   data() {
     return {
-<<<<<<< HEAD
       activityViewsDaily: [],
       activityViewsSummary: [],
-=======
-      activityViews: [],
       isAndroidApp: testingAndroid || navigator.userAgent.includes("Android") && navigator.userAgent.includes("wv"), // Checks for Android and WebView
->>>>>>> af4441b6
     };
   },
   mounted: async function() {
@@ -143,13 +139,8 @@
             icon: 'desktop'
           });
         }
-<<<<<<< HEAD
-        if(testing || types.android) {
+        if(testingAndroid || types.android) {
           this.activityViewsDaily.push({
-=======
-        if(testingAndroid || types.android) {
-          this.activityViews.push({
->>>>>>> af4441b6
             name: `${hostname} (Android)`,
             hostname: hostname,
             type: "android",
