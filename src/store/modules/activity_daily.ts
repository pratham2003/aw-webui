--- conflicted
+++ resolved
@@ -1,11 +1,7 @@
 import moment from 'moment';
 import { unitOfTime } from 'moment';
 import * as _ from 'lodash';
-<<<<<<< HEAD
 import { map, filter, values, groupBy, sortBy, flow, reverse } from 'lodash/fp';
-=======
-import { map, filter, values, groupBy, sumBy, sortBy, flow } from 'lodash/fp';
->>>>>>> 1362f2df
 import queries from '~/queries';
 import { loadClassesForQuery } from '~/util/classes';
 import { get_day_start_with_offset } from '~/util/time';
@@ -202,7 +198,6 @@
 
     const window_events = [
       {
-<<<<<<< HEAD
         duration: 32.1 * 60,
         data: {
           app: 'Firefox',
@@ -212,26 +207,16 @@
         },
       },
       {
-=======
->>>>>>> 1362f2df
         duration: 14.6 * 60,
         data: {
           app: 'Firefox',
           title: 'Inbox - Gmail - Mozilla Firefox',
           url: 'https://mail.google.com',
-<<<<<<< HEAD
           $category: ['Comms', 'Email'],
         },
       },
       {
-        duration: 21.17 * 60,
-=======
-          $category: ['Work'],
-        },
-      },
-      {
         duration: 0.2 * 60 * 60,
->>>>>>> 1362f2df
         data: {
           app: 'Firefox',
           title: 'reddit: the front page of the internet - Mozilla Firefox',
@@ -258,7 +243,6 @@
         },
       },
       {
-<<<<<<< HEAD
         duration: 0.15 * 60 * 60,
         data: {
           app: 'Firefox',
@@ -292,8 +276,6 @@
         },
       },
       {
-=======
->>>>>>> 1362f2df
         duration: 0.4 * 60 * 60,
         data: { app: 'Minecraft', title: 'Minecraft', $category: ['Media', 'Games'] },
       },
@@ -311,12 +293,8 @@
         map((es: any) => {
           return { duration: _.sumBy(es, 'duration'), data: { [key]: f(es[0]) } };
         }),
-<<<<<<< HEAD
         sortBy('duration'),
         reverse
-=======
-        sortBy('-duration')
->>>>>>> 1362f2df
       )(events);
     }
 
