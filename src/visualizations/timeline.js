"use strict";

const d3 = require("d3");
const Color = require("color");
const _ = require("lodash");
const moment = require("moment");

import event_parsing from "../util/event_parsing";
import color from "../util/color.js"

var time = require("../util/time.js");

<<<<<<< HEAD
function _appendTitleSvg(container, events) {
  let svg = container.append("svg")
    .attr("width", "100%")
    .attr("id", "titleinfo");

  // Hidden svg image that stores all titleinfo for each timeperiod
  let titleinfolist = container.append("svg")
    .attr("display", "none");

  // There are better ways to do this than with CSV, a simple <table> would work.
=======
/*
 * script
 * apptimeline
 * titleinfo_list (hidden titleinfo)
 * titleinfo-container (visible titleinfo)
 * */

function create(container) {
  // Clear element
  container.innerHTML = "";

  // Animation functions for setting hover color and titlebox content
  var elem = document.createElement("script");
  elem.text =  'function set_color(elem_id, color) {'
  elem.text += '  var rect = document.getElementById(elem_id).children[0];'
  elem.text += '  rect.style.fill = color;'
  elem.text += '};'
  elem.text += 'function show_info(elem_id) {'
  elem.text += '  var title_event_box = document.getElementById(elem_id);'
  elem.text += '  var titleinfo = document.getElementById("titleinfo-container");'
  elem.text += '  titleinfo.innerHTML = title_event_box.innerHTML;'
  elem.text += '  titleinfo.style.height = title_event_box.getAttribute("height");'
  elem.text += '};'
  container.appendChild(elem);

  // svg for the colored timeline
  let timeline = d3.select(container).append("svg")
    .attr("viewBox", "0 0 100 10")
    .attr("width", "100%")
    .attr("class", "apptimeline");

  // Hidden svg image that stores all titleinfo for each timeperiod
  let titleinfo_list = d3.select(container).append("div")
    .attr("display", "none")
    .attr("class", "titleinfo_list");

  // Container for titleinfo that has a fixed size and a overflow scroll
  let titleinfo_container = document.createElement("div");
  titleinfo_container.style.width = "100%";
  titleinfo_container.style.height = "200px";
  titleinfo_container.style.overflowY = "scroll";
  container.appendChild(titleinfo_container);

  // Titleinfo box that changes content depending on what was timeperiod was last recently hovered on
  let titleinfo = d3.select(titleinfo_container).append("div")
    .attr("width", "100%")
    .attr("id", "titleinfo-container");
}

function set_status(container, text){
  let timeline_elem = container.querySelector(".apptimeline");
  let titleinfo_list_elem = container.querySelector(".titleinfo_list");
  let titleinfo_container_elem = container.querySelector("#titleinfo-container");

  let timeline = d3.select(timeline_elem);
  timeline_elem.innerHTML = "";
  titleinfo_list_elem.innerHTML = "";
  titleinfo_container_elem.innerHTML = "";

  timeline.append("text")
   .attr("x", "0")
   .attr("y", "3")
   .text(text)
   .attr("font-family", "sans-serif")
   .attr("font-size", "3")
   .attr("fill", "black")
}

function update(container, events, total_duration){
  let timeline_elem = container.querySelector(".apptimeline");
  let titleinfo_list_elem = container.querySelector(".titleinfo_list");
  let titleinfo_container_elem = container.querySelector("#titleinfo-container");

  let timeline = d3.select(timeline_elem);
  timeline_elem.innerHTML = "";

  let titleinfo_list = d3.select(titleinfo_list_elem);
  titleinfo_list_elem.innerHTML = "";

  let titleinfo_container = d3.select(titleinfo_container_elem);
  titleinfo_container_elem.innerHTML = "";

  if (events.length <= 0){
    set_status(container, "No data");
    return;
  }


>>>>>>> 9c294a77
  // Iterate over each app timeperiod
  _.each(events, function(e, i) {
    // Titleinfo box
<<<<<<< HEAD
    var infobox = svg.append("g")
=======
    var infobox = titleinfo_list.append("div")
>>>>>>> 9c294a77
      .attr("id", "titleinfo_event_"+i)
      .style("display", "none");

    // Appname and duration text
    infobox.append("h5")
      .attr("x", "10px")
      .attr("y", "20px")
      .text(e.appname + " (" + time.seconds_to_duration(e.duration) + ")")
      .attr("font-family", "sans-serif")
      .attr("font-size", "20px")
      .attr("fill", "black");

    // Titleinfo
    var infolist = infobox.append("table");
    _.each(e.titles, function(t, i){
      var inforow = infolist.append("tr");
      // Clocktime
      var clocktime = moment(t.timestamp).format("HH:mm:ss");
      inforow.append("td")
        .text(clocktime);
      // Duration
      var duration = time.seconds_to_duration(t.duration);
      inforow.append("td")
        .text(duration)
        .style("padding-left", "1em");
      // Title
      inforow.append("td")
        .text(t.title)
        .style("padding-left", "1em");
    });
<<<<<<< HEAD
    infobox.attr("height", curr_y+"px");
  });

  // Container for titleinfo that has a fixed size and a overflow scroll
  let titleInfo = container.append("div").attr("id", "titleinfo");
  titleInfo.style.width = "100%";
  titleInfo.style.height = "200px";
  titleInfo.style.overflowY = "scroll";
=======
>>>>>>> 9c294a77

  return svg;
}

function _appendTimeline(container, events, total_duration) {
  // svg for the colored timeline
  let timeline = container.append("svg")
    .attr("viewBox", "0 0 100 10")
    .attr("width", "100%");

  if (events.length <= 0){
    timeline.append("text")
     .attr("x", "0")
     .attr("y", "3")
     .text("No data")
     .attr("font-family", "sans-serif")
     .attr("font-size", "3")
     .attr("fill", "black")
  }


  // Helper functions used when hover state changes.
  function set_color(elem_id, color) {
    var rect = document.getElementById(elem_id).children[0];
    rect.style.fill = color;
  };
  function show_info(elem_id) {
    console.log("show_info called with args: " + elem_id);
    var title_event_box = document.getElementById(elem_id);
    var titleinfo = document.getElementById("titleinfo");
    console.log(title_event_box);
    console.log(titleinfo);
    titleinfo.innerHTML = title_event_box.innerHTML;
    titleinfo.style.height = title_event_box.getAttribute("height");
  };

  // Build timeline
  let curr_x = 0;
  _.each(events, function(e, i) {
    // Timeline rect
    var e_width = e.duration / total_duration * 100;
    var appcolor = color.getAppColor(e.appname);
    var hovercolor = Color(appcolor).darken(0.4).rgbString();

    let eg = timeline.append("g")
      .attr("id", "timeline_event_"+i);

    eg.append("rect")
      .attr("x", curr_x)
      .attr("y", 0)
      .attr("width", e_width)
      .attr("height", 10)
      .style("fill", color.getAppColor(e.appname))
      .on("mouseover", () => {
          set_color("timeline_event_" + i, hovercolor);
          show_info("titleinfo_event_" + i);
      })
      .on("mouseout", () => {
          set_color('timeline_event_' + i, +appcolor);
      })
    curr_x += e_width
  });

<<<<<<< HEAD
  return timeline;
}

function renderTimeline(selector, events, total_duration) {
  // Clear element
  var target_el = d3.select(selector);
  target_el.selectAll("*").remove();

  _appendTimeline(target_el, events, total_duration)
  _appendTitleSvg(target_el, events)

  return target_el;
=======
  return container;
>>>>>>> 9c294a77
}

module.exports = {
  "create": create,
  "update": update,
  "set_status": set_status,
};<|MERGE_RESOLUTION|>--- conflicted
+++ resolved
@@ -10,18 +10,6 @@
 
 var time = require("../util/time.js");
 
-<<<<<<< HEAD
-function _appendTitleSvg(container, events) {
-  let svg = container.append("svg")
-    .attr("width", "100%")
-    .attr("id", "titleinfo");
-
-  // Hidden svg image that stores all titleinfo for each timeperiod
-  let titleinfolist = container.append("svg")
-    .attr("display", "none");
-
-  // There are better ways to do this than with CSV, a simple <table> would work.
-=======
 /*
  * script
  * apptimeline
@@ -29,23 +17,22 @@
  * titleinfo-container (visible titleinfo)
  * */
 
+// Helper functions used when hover state changes.
+function set_color(elem_id, color) {
+  var rect = document.getElementById(elem_id).children[0];
+  rect.style.fill = color;
+};
+
+function show_info(elem_id) {
+  var title_event_box = document.getElementById(elem_id);
+  var titleinfo = document.getElementById("titleinfo-container");
+  titleinfo.innerHTML = title_event_box.innerHTML;
+  titleinfo.style.height = title_event_box.getAttribute("height");
+};
+
 function create(container) {
   // Clear element
   container.innerHTML = "";
-
-  // Animation functions for setting hover color and titlebox content
-  var elem = document.createElement("script");
-  elem.text =  'function set_color(elem_id, color) {'
-  elem.text += '  var rect = document.getElementById(elem_id).children[0];'
-  elem.text += '  rect.style.fill = color;'
-  elem.text += '};'
-  elem.text += 'function show_info(elem_id) {'
-  elem.text += '  var title_event_box = document.getElementById(elem_id);'
-  elem.text += '  var titleinfo = document.getElementById("titleinfo-container");'
-  elem.text += '  titleinfo.innerHTML = title_event_box.innerHTML;'
-  elem.text += '  titleinfo.style.height = title_event_box.getAttribute("height");'
-  elem.text += '};'
-  container.appendChild(elem);
 
   // svg for the colored timeline
   let timeline = d3.select(container).append("svg")
@@ -110,15 +97,11 @@
   }
 
 
->>>>>>> 9c294a77
   // Iterate over each app timeperiod
+  let curr_x = 0;
   _.each(events, function(e, i) {
     // Titleinfo box
-<<<<<<< HEAD
-    var infobox = svg.append("g")
-=======
     var infobox = titleinfo_list.append("div")
->>>>>>> 9c294a77
       .attr("id", "titleinfo_event_"+i)
       .style("display", "none");
 
@@ -149,56 +132,8 @@
         .text(t.title)
         .style("padding-left", "1em");
     });
-<<<<<<< HEAD
-    infobox.attr("height", curr_y+"px");
-  });
-
-  // Container for titleinfo that has a fixed size and a overflow scroll
-  let titleInfo = container.append("div").attr("id", "titleinfo");
-  titleInfo.style.width = "100%";
-  titleInfo.style.height = "200px";
-  titleInfo.style.overflowY = "scroll";
-=======
->>>>>>> 9c294a77
-
-  return svg;
-}
-
-function _appendTimeline(container, events, total_duration) {
-  // svg for the colored timeline
-  let timeline = container.append("svg")
-    .attr("viewBox", "0 0 100 10")
-    .attr("width", "100%");
-
-  if (events.length <= 0){
-    timeline.append("text")
-     .attr("x", "0")
-     .attr("y", "3")
-     .text("No data")
-     .attr("font-family", "sans-serif")
-     .attr("font-size", "3")
-     .attr("fill", "black")
-  }
 
 
-  // Helper functions used when hover state changes.
-  function set_color(elem_id, color) {
-    var rect = document.getElementById(elem_id).children[0];
-    rect.style.fill = color;
-  };
-  function show_info(elem_id) {
-    console.log("show_info called with args: " + elem_id);
-    var title_event_box = document.getElementById(elem_id);
-    var titleinfo = document.getElementById("titleinfo");
-    console.log(title_event_box);
-    console.log(titleinfo);
-    titleinfo.innerHTML = title_event_box.innerHTML;
-    titleinfo.style.height = title_event_box.getAttribute("height");
-  };
-
-  // Build timeline
-  let curr_x = 0;
-  _.each(events, function(e, i) {
     // Timeline rect
     var e_width = e.duration / total_duration * 100;
     var appcolor = color.getAppColor(e.appname);
@@ -218,27 +153,12 @@
           show_info("titleinfo_event_" + i);
       })
       .on("mouseout", () => {
-          set_color('timeline_event_' + i, +appcolor);
+          set_color('timeline_event_' + i, appcolor);
       })
     curr_x += e_width
   });
 
-<<<<<<< HEAD
-  return timeline;
-}
-
-function renderTimeline(selector, events, total_duration) {
-  // Clear element
-  var target_el = d3.select(selector);
-  target_el.selectAll("*").remove();
-
-  _appendTimeline(target_el, events, total_duration)
-  _appendTitleSvg(target_el, events)
-
-  return target_el;
-=======
   return container;
->>>>>>> 9c294a77
 }
 
 module.exports = {
